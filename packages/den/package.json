{
  "name": "@lichtblick/den",
  "description": "Incubation area for code that may be released under future @lichtblick packages",
  "license": "MPL-2.0",
  "private": true,
  "repository": {
    "type": "git",
    "url": "https://github.com/lichtblick-suite/lichtblick.git"
  },
  "author": {
    "name": "Lichtblick",
    "email": "lichtblick@bmwgroup.com"
  },
  "homepage": "https://github.com/lichtblick-suite",
  "dependencies": {
    "@lichtblick/comlink": "1.0.3",
    "async-mutex": "0.4.0",
    "eventemitter3": "5.0.1",
    "xacro-parser": "0.3.9"
  },
  "devDependencies": {
<<<<<<< HEAD
    "@foxglove/tsconfig": "2.0.0",
    "@types/dom-webcodecs": "0.1.7"
=======
    "@lichtblick/tsconfig": "1.0.0"
>>>>>>> c801bb07
  }
}<|MERGE_RESOLUTION|>--- conflicted
+++ resolved
@@ -19,11 +19,6 @@
     "xacro-parser": "0.3.9"
   },
   "devDependencies": {
-<<<<<<< HEAD
-    "@foxglove/tsconfig": "2.0.0",
-    "@types/dom-webcodecs": "0.1.7"
-=======
     "@lichtblick/tsconfig": "1.0.0"
->>>>>>> c801bb07
   }
 }