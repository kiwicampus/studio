// This Source Code Form is subject to the terms of the Mozilla Public
// License, v2.0. If a copy of the MPL was not distributed with this
// file, You can obtain one at http://mozilla.org/MPL/2.0/
//
// This file incorporates work covered by the following copyright and
// permission notice:
//
//   Copyright 2019-2021 Cruise LLC
//
//   This source code is licensed under the Apache License, Version 2.0,
//   found at http://www.apache.org/licenses/LICENSE-2.0
//   You may not use this file except in compliance with the License.

import * as _ from "lodash-es";
import { v4 as uuidv4 } from "uuid";

import { debouncePromise } from "@foxglove/den/async";
// import { filterMap } from "@foxglove/den/collection";
import Log from "@foxglove/log";
import roslib from "@foxglove/roslibjs";
import { parse as parseMessageDefinition } from "@foxglove/rosmsg";
import { MessageReader as ROS1MessageReader } from "@foxglove/rosmsg-serialization";
import { MessageReader as ROS2MessageReader } from "@foxglove/rosmsg2-serialization";
import { Time, fromMillis, toSec } from "@foxglove/rostime";
import { ParameterValue } from "@foxglove/studio";
import PlayerProblemManager from "@foxglove/studio-base/players/PlayerProblemManager";
import {
  AdvertiseOptions,
  MessageEvent,
  Player,
  PlayerCapabilities,
  PlayerState,
  PublishPayload,
  SubscribePayload,
  Topic,
  PlayerPresence,
  PlayerMetricsCollectorInterface,
  TopicStats,
  TopicWithSchemaName,
} from "@foxglove/studio-base/players/types";
import { RosDatatypes } from "@foxglove/studio-base/types/RosDatatypes";
import { bagConnectionsToDatatypes } from "@foxglove/studio-base/util/bagConnectionsHelper";

import RosboardClient from "./rosboardClient";

const log = Log.getLogger(__dirname);

const CAPABILITIES = [PlayerCapabilities.advertise, PlayerCapabilities.callServices];

/*
type RosNodeDetails = Record<
  "subscriptions" | "publications" | "services",
  { node: string; values: string[] }
>;

function collateNodeDetails(
  details: RosNodeDetails[],
  key: keyof RosNodeDetails,
): Map<string, Set<string>> {
  return _.transform(
    details,
    (acc, detail) => {
      const { node, values } = detail[key];
      for (const value of values) {
        if (!acc.has(value)) {
          acc.set(value, new Set());
        }
        acc.get(value)?.add(node);
      }
    },
    new Map<string, Set<string>>(),
  );
}
*/

function isClockMessage(topic: string, msg: unknown): msg is { clock: Time } {
  const maybeClockMsg = msg as { clock?: Time };
  return topic === "/clock" && maybeClockMsg.clock != undefined && !isNaN(maybeClockMsg.clock.sec);
}

/*
function isRecord(value: unknown): value is Record<string, unknown> {
  return typeof value === "object" && value != undefined;
}
*/

interface TypeIndex {
  [type: string]: string | undefined;
}

// Connects to `rosbridge_server` instance using `roslibjs`. Currently doesn't support seeking or
// showing simulated time, so current time from Date.now() is always used instead. Also doesn't yet
// support raw ROS messages; instead we use the CBOR compression provided by roslibjs, which
// unmarshalls into plain JS objects.
export default class RosboardPlayer implements Player {
  #url: string; // WebSocket URL.

  #typeIndex: TypeIndex = {};

  #cachedImage?: Uint8Array;
  #cachedGrid?: Int8Array;

  #rosClient?: RosboardClient; // The roslibjs client when we're connected.
  #id: string = uuidv4(); // Unique ID for this player.
  #isRefreshing = false; // True if currently refreshing the node graph.
  #listener?: (arg0: PlayerState) => Promise<void>; // Listener for _emitState().
  #closed: boolean = false; // Whether the player has been completely closed using close().
  #providerTopics?: TopicWithSchemaName[]; // Topics as published by the WebSocket.
  #providerTopicsStats = new Map<string, TopicStats>(); // topic names to topic statistics.
  #providerDatatypes?: RosDatatypes; // Datatypes as published by the WebSocket.
  #publishedTopics = new Map<string, Set<string>>(); // A map of topic names to the set of publisher IDs publishing each topic.
  #subscribedTopics = new Map<string, Set<string>>(); // A map of topic names to the set of subscriber IDs subscribed to each topic.
  #services = new Map<string, Set<string>>(); // A map of service names to service provider IDs that provide each service.
  #messageReadersByDatatype: {
    [datatype: string]: ROS1MessageReader | ROS2MessageReader;
  } = {};
  #start?: Time; // The time at which we started playing.
  #clockTime?: Time; // The most recent published `/clock` time, if available
  // active subscriptions
  // #topicSubscriptions = new Map<string, roslib.Topic>();
  #topicSubscriptions = new Set<string>();
  #requestedSubscriptions: SubscribePayload[] = []; // Requested subscriptions by setSubscriptions()
  #parsedMessages: MessageEvent[] = []; // Queue of messages that we'll send in next _emitState() call.
  #requestTopicsTimeout?: ReturnType<typeof setTimeout>; // setTimeout() handle for _requestTopics().
  // active publishers for the current connection
  #topicPublishers = new Map<string, roslib.Topic>();
  // which topics we want to advertise to other nodes
  #advertisements: AdvertiseOptions[] = [];
  #parsedTopics = new Set<string>();
  #receivedBytes: number = 0;
  #metricsCollector: PlayerMetricsCollectorInterface;
  #presence: PlayerPresence = PlayerPresence.NOT_PRESENT;
  #problems = new PlayerProblemManager();
  #emitTimer?: ReturnType<typeof setTimeout>;
  #serviceTypeCache = new Map<string, Promise<string>>();
  readonly #sourceId: string;
  #rosVersion: 1 | 2 | undefined;

  public constructor({
    url,
    metricsCollector,
    sourceId,
  }: {
    url: string;
    metricsCollector: PlayerMetricsCollectorInterface;
    sourceId: string;
  }) {
    this.#presence = PlayerPresence.INITIALIZING;
    this.#metricsCollector = metricsCollector;
    this.#url = url;
    this.#start = fromMillis(Date.now());
    this.#metricsCollector.playerConstructed();
    this.#sourceId = sourceId;
    this.#open();
  }

  #open = (): void => {
    if (this.#closed) {
      return;
    }
    if (this.#rosClient != undefined) {
      throw new Error(`Attempted to open a second Rosboard connection`);
    }
    this.#problems.removeProblem("rosboard:connection-failed");
    log.info(`Opening connection to ${this.#url}`);

    /* Old rosClient definition using roslibjs */
    // `workersocket` will open the actual WebSocket connection in a WebWorker.
    // const rosClient = new roslib.Ros({ url: this.#url, transportLibrary: "workersocket" });
    const rosClient = new RosboardClient({ url: this.#url });

<<<<<<< HEAD
=======
    // Load data.json synchronously using require
    const data = require("./data.json");

    // Process data from JSON file
    const { values } = data; // Destructure values from the loaded JSON
    const typeIndex: TypeIndex = {};
    values.types.forEach((type: string, index: number) => {
      typeIndex[type] = values.typedefs_full_text[index];
    });

    // Assign typeIndex to this.#typeIndex
    Object.assign(this.#typeIndex, typeIndex);

>>>>>>> dc7ef892
    rosClient.on("connection", () => {
      log.info(`Connected to ${this.#url}`);
      if (this.#closed) {
        return;
      }
      this.#presence = PlayerPresence.PRESENT;
      this.#problems.removeProblem("rosboard:connection-failed");
      this.#rosClient = rosClient;

      this.#setupPublishers();
      void this.#requestTopics({ forceUpdate: true });
    });

    rosClient.on("error", (err) => {
      if (err) {
        this.#problems.addProblem("rosboard:error", {
          severity: "warn",
          message: "Rosboard error",
          error: err,
        });
        this.#emitState();
      }
    });

    rosClient.on("close", () => {
      this.#presence = PlayerPresence.RECONNECTING;

      if (this.#requestTopicsTimeout) {
        clearTimeout(this.#requestTopicsTimeout);
      }
      for (const topicName of this.#topicSubscriptions) {
        // topic.unsubscribe();
        if (this.#rosClient !== undefined) {
          this.#rosClient.unsubscribe(topicName);
        }
        this.#topicSubscriptions.delete(topicName);
      }
      rosClient.close(); // ensure the underlying worker is cleaned up
      this.#rosClient = undefined;

      this.#problems.addProblem("rosboard:connection-failed", {
        severity: "error",
        message: "Connection failed",
        tip: `Check that the rosboard WebSocket server at ${this.#url} is reachable.`,
      });

      this.#emitState();

      // Try connecting again.
      setTimeout(this.#open, 3000);
    });
  };

  #topicsChanged = (newTopics: Topic[]): boolean => {
    if (!this.#providerTopics || newTopics.length !== this.#providerTopics.length) {
      return true;
    }
    return !_.isEqual(this.#providerTopics, newTopics);
  };

  async #requestTopics(opt?: { forceUpdate: boolean }): Promise<void> {
    const { forceUpdate = false } = opt ?? {};
    // clear problems before each topics request so we don't have stale problems from previous failed requests
    this.#problems.removeProblems((id) => id.startsWith("requestTopics:"));

    if (this.#requestTopicsTimeout) {
      clearTimeout(this.#requestTopicsTimeout);
    }
    const rosClient = this.#rosClient;
    if (!rosClient || this.#closed) {
      return;
    }

    // getTopicsAndRawTypes might silently hang. When this happens, there is no indication to the user
    // that the connection is doing anything and studio shows no errors and no data.
    // This logic adds a warning after 5 seconds (picked arbitrarily) to display a notice to the user.

    const topicsStallWarningTimeout = setTimeout(() => {
      this.#problems.addProblem("topicsAndRawTypesTimeout", {
        severity: "warn",
        message: "Taking too long to get topics and raw types.",
      });

      this.#emitState();
    }, 5000);

    try {
<<<<<<< HEAD
	  const result = rosClient.availableTopics;
=======
      const result: { [topicName: string]: string } = await new Promise((resolve, reject) => {
        rosClient.getAvailableTopics().then(resolve).catch(reject);
      });
>>>>>>> dc7ef892

	  if (this.#typeIndex == undefined) {
		  rosClient.requestTopicsFull();
	  }
	  this.#typeIndex = rosClient.topicsFull;

<<<<<<< HEAD
      clearTimeout(topicsStallWarningTimeout);

=======
>>>>>>> dc7ef892
      this.#problems.removeProblem("topicsAndRawTypesTimeout");

      const topicsMissingDatatypes: string[] = [];
      const topics: TopicWithSchemaName[] = [];
      const datatypeDescriptions = [];
      const messageReaders: Record<string, ROS1MessageReader | ROS2MessageReader> = {};

      this.#rosVersion = 2;

      for (const [topicName, type] of Object.entries(result)) {
        const messageDefinition = this.#typeIndex[type];

        if (type == undefined || messageDefinition == undefined) {
          topics.push({ name: topicName + " (UNDEFINED DATATYPE)", schemaName: type });
          topicsMissingDatatypes.push(topicName);
          continue;
        }
        topics.push({ name: topicName, schemaName: type });
        datatypeDescriptions.push({ type, messageDefinition });
        const parsedDefinition = parseMessageDefinition(messageDefinition, {
          ros2: this.#rosVersion === 2,
        });
        // https://github.com/typescript-eslint/typescript-eslint/issues/6632
        if (!messageReaders[type]) {
          messageReaders[type] =
            this.#rosVersion !== 2
              ? new ROS1MessageReader(parsedDefinition)
              : new ROS2MessageReader(parsedDefinition);
        }
      }

	  if (topicsMissingDatatypes.length > 0) {
		  rosClient.requestTopicsFull();
	  }

      // We call requestTopics on a timeout to check for new topics. If there are no changes to topics
      // we want to bail and avoid updating readers, subscribers, etc.
      // However, during a re-connect, we _do_ want to refresh this list and re-subscribe
      const sortedTopics = _.sortBy(topics, "name");
      if (!forceUpdate && !this.#topicsChanged(sortedTopics)) {
        return;
      }

      if (topicsMissingDatatypes.length > 0) {
        this.#problems.addProblem("requestTopics:missing-types", {
          severity: "warn",
          message: "Could not resolve all message types",
          tip: `Message types could not be found for these topics: ${topicsMissingDatatypes.join(
            ",",
          )}`,
        });
      }

      // Remove stats entries for removed topics
      const topicsSet = new Set<string>(topics.map((topic) => topic.name));
      for (const topic of this.#providerTopicsStats.keys()) {
        if (!topicsSet.has(topic)) {
          this.#providerTopicsStats.delete(topic);
        }
      }

      this.#providerTopics = sortedTopics;

      this.#providerDatatypes = bagConnectionsToDatatypes(datatypeDescriptions, {
        ros2: this.#rosVersion === 2,
      });
      this.#messageReadersByDatatype = messageReaders;

      // Try subscribing again, since we might now be able to subscribe to some new topics.
      this.setSubscriptions(this.#requestedSubscriptions);
    } catch (error) {
      log.error(error);
      clearTimeout(topicsStallWarningTimeout);
      this.#problems.removeProblem("topicsAndRawTypesTimeout");

      this.#problems.addProblem("requestTopics:error", {
        severity: "error",
        message: "Failed to fetch topics from rosboard",
        error,
      });
    } finally {
      this.#emitState();

      // Regardless of what happens, request topics again in a little bit.
      this.#requestTopicsTimeout = setTimeout(() => void this.#requestTopics(), 3000);
    }
  }

  // Potentially performance-sensitive; await can be expensive
  // eslint-disable-next-line @typescript-eslint/promise-function-async
  #emitState = debouncePromise(() => {
    if (!this.#listener || this.#closed) {
      return Promise.resolve();
    }

    const providerTopics = this.#providerTopics;
    const providerDatatypes = this.#providerDatatypes;
    const start = this.#start;
    if (!providerTopics || !providerDatatypes || !start) {
      return this.#listener({
        name: this.#url,
        presence: this.#presence,
        progress: {},
        capabilities: CAPABILITIES,
        profile: undefined,
        playerId: this.#id,
        activeData: undefined,
        problems: this.#problems.problems(),
        urlState: {
          sourceId: this.#sourceId,
          parameters: { url: this.#url },
        },
      });
    }

    // When connected
    // Time is always moving forward even if we don't get messages from the server.
    if (this.#presence === PlayerPresence.PRESENT) {
      if (this.#emitTimer != undefined) {
        clearTimeout(this.#emitTimer);
      }
      this.#emitTimer = setTimeout(this.#emitState, 100);
    }

    const currentTime = this.#getCurrentTime();
    const messages = this.#parsedMessages;
    this.#parsedMessages = [];
    return this.#listener({
      name: this.#url,
      presence: this.#presence,
      progress: {},
      capabilities: CAPABILITIES,
      profile: this.#rosVersion === 2 ? "ros2" : "ros1",
      playerId: this.#id,
      problems: this.#problems.problems(),
      urlState: {
        sourceId: this.#sourceId,
        parameters: { url: this.#url },
      },

      activeData: {
        messages,
        totalBytesReceived: this.#receivedBytes,
        startTime: start,
        endTime: currentTime,
        currentTime,
        isPlaying: true,
        speed: 1,
        // We don't support seeking, so we need to set this to any fixed value. Just avoid 0 so
        // that we don't accidentally hit falsy checks.
        lastSeekTime: 1,
        topics: providerTopics,
        // Always copy topic stats since message counts and timestamps are being updated
        topicStats: new Map(this.#providerTopicsStats),
        datatypes: providerDatatypes,
        publishedTopics: this.#publishedTopics,
        subscribedTopics: this.#subscribedTopics,
        services: this.#services,
      },
    });
  });

  public setListener(listener: (arg0: PlayerState) => Promise<void>): void {
    this.#listener = listener;
    this.#emitState();
  }

  public scaleBackInt16(value: number, min: number, max: number): number {
    if (min === max) {
      return min;
    } // Prevent division by zero
    return (value / 65535) * (max - min) + min;
  }

  public close(): void {
    this.#closed = true;
    if (this.#rosClient) {
      this.#rosClient.close();
    }
    if (this.#emitTimer != undefined) {
      clearTimeout(this.#emitTimer);
      this.#emitTimer = undefined;
    }
  }

  public _base64decode(base64: string) {
    const binary_string = window.atob(base64);
    const len = binary_string.length;
    const bytes = new Uint8Array(len);
    for (let i = 0; i < len; i++) {
      bytes[i] = binary_string.charCodeAt(i);
    }
    return bytes.buffer;
  }

  public decodeLaserScanMsg(message: any): void {
    const rbounds = message._ranges_uint16.bounds;

    const rdata = this._base64decode(message._ranges_uint16.points);

    const rview = new DataView(rdata);
    const num_ranges = rdata.byteLength / 2;
    const points = new Float32Array(num_ranges);

    const rrange = rbounds[1] - rbounds[0];
    const rmin = rbounds[0];

    for (let i = 0; i < num_ranges; i++) {
      const offset = i * 2;

      const r_uint16 = rview.getUint16(offset, true);

      if (r_uint16 === 65535) {
        points[i] = NaN;
        continue; // nan, -inf, inf mapped to 65535
      }

      const r = (r_uint16 / 65534) * rrange + rmin;
      points[i] = r;
    }
    message.ranges = points;
    message.intensities = points;
  }

  public decodeImageMsg(message: any): void {
    const rdata = message._data_jpeg;

    if (this.#cachedImage != undefined) {
      message.data = this.#cachedImage;
    }

    // Decode the base64 JPEG to pixel data
    decodeBase64Jpeg(rdata)
      .then((pixelData) => {
        // Assign the decoded RGB pixel data to message.data
        message.data = pixelData; // Uint8Array
        this.#cachedImage = pixelData;
      })
      .catch((error) => {
        console.error("Error decoding image:", error);
      });
  }

  public decodeOccupancyGridMsg(message: any): void {
    const rdata = message._data_jpeg;

    if (this.#cachedGrid != undefined) {
      message.data = this.#cachedGrid;
    }

    // Decode the base64 JPEG to pixel data
    decodeBase64Png(rdata)
      .then((pixelData) => {
        // Assign the decoded RGB pixel data to message.data
        const decodedA = new Int8Array(pixelData); // Uint8Array

        const sumsArray = [];
        const alen = decodedA.length;
        if (decodedA != undefined) {
          // Transform RGB to grayscale using luminocity method coefficients
          for (let i = 0; i < alen; i += 3) {
            sumsArray.push(
              0.3 * (decodedA[i] || 0) +
                0.59 * (decodedA[i + 1] || 0) +
                0.11 * (decodedA[i + 2] || 0),
            );
          }
          this.#cachedGrid = new Int8Array(sumsArray);
          message.data = this.#cachedGrid;
        }
      })
      .catch((error) => {
        console.error("Error decoding image:", error);
      });
  }

  public decodePointCloud2Msg(message: any): void {
    const rdata = this._base64decode(message._data_uint16.points);
    const rview = new DataView(rdata);

    const num_ranges = rdata.byteLength / 6;

    const bounds: number[] = message._data_uint16.bounds;

    const xmin: number = bounds[0] || 0,
      xmax: number = bounds[1] || 0;
    const ymin: number = bounds[2] || 0,
      ymax: number = bounds[3] || 0;
    const zmin: number = bounds[4] || 0,
      zmax: number = bounds[5] || 0;

    const pointsFloat32: Float32Array = new Float32Array(num_ranges * 3);

    for (let i: number = 0; i < num_ranges; i++) {
      const offset = i * 6;
      const x: number = rview.getUint16(offset, true);
      const y: number = rview.getUint16(offset + 2, true);
      const z: number = rview.getUint16(offset + 4, true);

      pointsFloat32[i * 3] = this.scaleBackInt16(x, xmin, xmax);
      pointsFloat32[i * 3 + 1] = this.scaleBackInt16(y, ymin, ymax);
      pointsFloat32[i * 3 + 2] = this.scaleBackInt16(z, zmin, zmax);
    }

    const buffer = pointsFloat32.buffer;
    const points: Uint8Array = new Uint8Array(buffer);

    // Adjust the dimentions to fit for 1D (unordered clouds)
    message.width = pointsFloat32.length / 3;
    message.height = 1;
    message.point_step = 12;
    message.row_step = message.width * message.point_step;

    message.data = points;
  }

  public setSubscriptions(subscriptions: SubscribePayload[]): void {
    this.#requestedSubscriptions = subscriptions;

    if (!this.#rosClient || this.#closed) {
      return;
    }

    // Subscribe to additional topics used by RosboardPlayer itself
    this.#addInternalSubscriptions(subscriptions);

    this.#parsedTopics = new Set(subscriptions.map(({ topic }) => topic));

    // See what topics we actually can subscribe to.
    const availableTopicsByTopicName = _.keyBy(this.#providerTopics ?? [], ({ name }) => name);
    const topicNames = subscriptions
      .map(({ topic }) => topic)
      .filter((topicName) => availableTopicsByTopicName[topicName]);

    // Subscribe to all topics that we aren't subscribed to yet.
    for (const topicName of topicNames) {
      if (this.#topicSubscriptions.has(topicName)) {
        continue;
      }

      const availTopic = availableTopicsByTopicName[topicName];
      if (!availTopic) {
        continue;
      }

      const { schemaName } = availTopic;
      const messageReader = this.#messageReadersByDatatype[schemaName];
      if (!messageReader) {
        continue;
      }

      const problemId = `message:${topicName}`;

      this.#rosClient.addTopicCallback(topicName, (message) => {
        if (!this.#providerTopics) {
          return;
        }
        try {
          const buffer = (message as { bytes: ArrayBuffer }).bytes;
          const bytes = new Uint8Array(buffer);
          // const innerMessage = messageReader.readMessage(bytes);
          if (message._topic_type === "sensor_msgs/msg/LaserScan") {
            this.decodeLaserScanMsg(message);
          } else if (message._topic_type === "sensor_msgs/msg/Image") {
            this.decodeImageMsg(message);
          } else if (message._topic_type === "nav_msgs/msg/OccupancyGrid") {
            this.decodeOccupancyGridMsg(message);
          } else if (message._topic_type === "sensor_msgs/msg/PointCloud2") {
            this.decodePointCloud2Msg(message);
          }

          const innerMessage = message;

          // handle clock messages before choosing receiveTime so the clock can set its own receive time
          if (isClockMessage(topicName, innerMessage)) {
            const time = innerMessage.clock;
            const seconds = toSec(innerMessage.clock);
            if (!isNaN(seconds)) {
              if (this.#clockTime == undefined) {
                this.#start = time;
              }

              this.#clockTime = time;
            }
          }
          const receiveTime = this.#getCurrentTime();

          if (this.#parsedTopics.has(topicName)) {
            const msg: MessageEvent = {
              topic: topicName,
              receiveTime,
              message: innerMessage,
              schemaName,
              sizeInBytes: bytes.byteLength,
            };
            this.#parsedMessages.push(msg);
          }
          this.#problems.removeProblem(problemId);

          // Update the message count for this topic
          let stats = this.#providerTopicsStats.get(topicName);
          if (this.#topicSubscriptions.has(topicName)) {
            if (!stats) {
              stats = { numMessages: 0 };
              this.#providerTopicsStats.set(topicName, stats);
            }
            stats.numMessages++;
          }
        } catch (error) {
          this.#problems.addProblem(problemId, {
            severity: "error",
            message: `Failed to parse message on ${topicName}`,
            error,
          });
        }

        this.#emitState();
      });
      // this.#topicSubscriptions.set(topicName, topic);
      this.#topicSubscriptions.add(topicName);
    }

    // Unsubscribe from topics that we are subscribed to but shouldnt be.
    // for (const [topicName, topic] of this.#topicSubscriptions) {
    for (const topicName of this.#topicSubscriptions) {
      if (!topicNames.includes(topicName)) {
        // topic.unsubscribe();
        this.#rosClient.unsubscribe(topicName);

        this.#topicSubscriptions.delete(topicName);

        // Reset the message count for this topic
        this.#providerTopicsStats.delete(topicName);
      }
    }
  }

  public setPublishers(publishers: AdvertiseOptions[]): void {
    publishers;
    // Since `setPublishers` is rarely called, we can get away with just throwing away the old
    // Roslib.Topic objects and creating new ones.
    /* TODO
    for (const publisher of this.#topicPublishers.values()) {
      publisher.unadvertise();
    }
    this.#topicPublishers.clear();
    this.#advertisements = publishers;
    this.#setupPublishers();
    */
    return;
  }

  public setParameter(_key: string, _value: ParameterValue): void {
    /* TODO */
    // Call unused variables to prevent Linting errors
    this.#topicPublishers;
    this.#advertisements;
    this.#serviceTypeCache;
    this.#getServiceType;
    this.#refreshSystemState;

    throw new Error("Parameter editing is not supported by the Rosboard connection");
  }

  public publish({ topic, msg }: PublishPayload): void {
    topic;
    msg;
    /* TODO
    const publisher = this.#topicPublishers.get(topic);
    if (!publisher) {
      if (this.#advertisements.some((opts) => opts.topic === topic)) {
        // Topic was advertised but the connection is not yet established
        return;
      }
      throw new Error(
        `Tried to publish on a topic that is not registered as a publisher: ${topic}`,
      );
    }
    publisher.publish(msg);
    */
    return;
  }

  // Query the type name for this service. Cache the query to avoid looking it up again.
  async #getServiceType(service: string): Promise<string> {
    service;
    /* (Roslibjs specific)
    if (!this.#rosClient) {
      throw new Error("Not connected");
    }

    const existing = this.#serviceTypeCache.get(service);
    if (existing) {
      return await existing;
    }

    const rosClient = this.#rosClient;
    const serviceTypePromise = new Promise<string>((resolve, reject) => {
      rosClient.getServiceType(service, resolve, reject);
    });

    this.#serviceTypeCache.set(service, serviceTypePromise);

    return await serviceTypePromise;
    */
    return "";
  }

  public async callService(service: string, request: unknown): Promise<unknown> {
    request;
    service;
    /* TODO
    if (!this.#rosClient) {
      throw new Error("Not connected");
    }

    if (!isRecord(request)) {
      throw new Error("RosboardPlayer#callService request must be an object");
    }

    const serviceType = await this.#getServiceType(service);

    // Create a proxy object for dispatching our service call
    const proxy = new roslib.Service({
      ros: this.#rosClient,
      name: service,
      serviceType,
    });

    // Send the service request
    return await new Promise<Record<string, unknown>>((resolve, reject) => {
      proxy.callService(
        request,
        (response: Record<string, unknown>) => {
          resolve(response);
        },
        (error: Error) => {
          reject(error);
        },
      );
    });
    */
    return;
  }

  // Bunch of unsupported stuff. Just don't do anything for these.
  public startPlayback(): void {
    // no-op
  }
  public pausePlayback(): void {
    // no-op
  }
  public seekPlayback(_time: Time): void {
    // no-op
  }
  public setPlaybackSpeed(_speedFraction: number): void {
    // no-op
  }
  public setGlobalVariables(): void {
    // no-op
  }

  #setupPublishers(): void {
    /* TODO
    // This function will be called again once a connection is established
    if (!this.#rosClient) {
      return;
    }

    if (this.#advertisements.length <= 0) {
      return;
    }

    for (const { topic, schemaName: datatype } of this.#advertisements) {
      const roslibTopic = new roslib.Topic({
        ros: this.#rosClient,
        name: topic,
        messageType: datatype,
        queue_size: 0,
      });
      this.#topicPublishers.set(topic, roslibTopic);
      roslibTopic.advertise();
    }
    */
    return;
  }

  #addInternalSubscriptions(subscriptions: SubscribePayload[]): void {
    // Always subscribe to /clock if available
    if (subscriptions.find((sub) => sub.topic === "/clock") == undefined) {
      subscriptions.unshift({
        topic: "/clock",
      });
    }
  }

  #getCurrentTime(): Time {
    return this.#clockTime ?? fromMillis(Date.now());
  }

  // Refreshes the full system state graph. Runs in the background so we don't
  // block app startup while mapping large node graphs.
  async #refreshSystemState(): Promise<void> {
    if (this.#isRefreshing) {
      return;
    }
    return;

    /*
      const promises = nodes.map(async (node) => {
        return await new Promise<RosNodeDetails>((resolve, reject) => {
          this.#rosClient?.getNodeDetails(
            node,
            (subscriptions, publications, services) => {
              resolve({
                publications: { node, values: publications },
                services: { node, values: services },
                subscriptions: { node, values: subscriptions },
              });
            },
            reject,
          );
        });
      });

      const results = await Promise.allSettled(promises);
      const fulfilled = filterMap(results, (item) =>
        item.status === "fulfilled" ? item.value : undefined,
      );
      this.#publishedTopics = collateNodeDetails(fulfilled, "publications");
      this.#subscribedTopics = collateNodeDetails(fulfilled, "subscriptions");
      this.#services = collateNodeDetails(fulfilled, "services");

      this.#emitState();
    } catch (error) {
      this.#problems.addProblem("requestTopics:system-state", {
        severity: "error",
        message: "Failed to fetch node details from rosboard",
        error,
      });
    } finally {
      this.#isRefreshing = false;
    }
    */
  }
}

async function decodeBase64Jpeg(base64String: string): Promise<Uint8Array> {
  return await new Promise((resolve, reject) => {
    const img = new Image();
    img.onload = () => {
      const canvas = document.createElement("canvas");
      const ctx = canvas.getContext("2d");
      if (!ctx) {
        reject(new Error("Could not get 2D context"));
        return;
      }
      console.log(img.width);
      canvas.width = img.width || 0; // Ensure width is defined or default to 0
      canvas.height = img.height || 0; // Ensure height is defined or default to 0
      ctx.drawImage(img, 0, 0);
      const data = ctx.getImageData(0, 0, canvas.width, canvas.height).data;
      const rgbData = new Uint8Array(canvas.width * canvas.height * 3);
      for (let i = 0, j = 0; i < data.length; i += 4, j += 3) {
        rgbData[j] = data[i] || 0;
        rgbData[j + 1] = data[i + 1] || 0;
        rgbData[j + 2] = data[i + 2] || 0;
      }
      resolve(rgbData);
    };
    img.src = `data:image/jpeg;base64,${base64String}`;
    img.onerror = (error) => {
      reject(error);
    };
  });
}

async function decodeBase64Png(base64String: string): Promise<Uint8Array> {
  return await new Promise((resolve, reject) => {
    const img = new Image();
    img.onload = () => {
      const canvas = document.createElement("canvas");
      const ctx = canvas.getContext("2d");
      if (!ctx) {
        reject(new Error("Could not get 2D context"));
        return;
      }
      canvas.width = img.width || 0; // Ensure width is defined or default to 0
      canvas.height = img.height || 0; // Ensure height is defined or default to 0
      ctx.drawImage(img, 0, 0);
      const data = ctx.getImageData(0, 0, canvas.width, canvas.height).data;
      const rgbData = new Uint8Array(canvas.width * canvas.height * 3);
      for (let i = 0, j = 0; i < data.length; i += 4, j += 3) {
        rgbData[j] = data[i] || 0;
        rgbData[j + 1] = data[i + 1] || 0;
        rgbData[j + 2] = data[i + 2] || 0;
      }
      resolve(rgbData);
    };
    img.src = `data:image/png;base64,${base64String}`;
    img.onerror = (error) => {
      reject(error);
    };
  });
}<|MERGE_RESOLUTION|>--- conflicted
+++ resolved
@@ -169,22 +169,6 @@
     // const rosClient = new roslib.Ros({ url: this.#url, transportLibrary: "workersocket" });
     const rosClient = new RosboardClient({ url: this.#url });
 
-<<<<<<< HEAD
-=======
-    // Load data.json synchronously using require
-    const data = require("./data.json");
-
-    // Process data from JSON file
-    const { values } = data; // Destructure values from the loaded JSON
-    const typeIndex: TypeIndex = {};
-    values.types.forEach((type: string, index: number) => {
-      typeIndex[type] = values.typedefs_full_text[index];
-    });
-
-    // Assign typeIndex to this.#typeIndex
-    Object.assign(this.#typeIndex, typeIndex);
-
->>>>>>> dc7ef892
     rosClient.on("connection", () => {
       log.info(`Connected to ${this.#url}`);
       if (this.#closed) {
@@ -272,24 +256,15 @@
     }, 5000);
 
     try {
-<<<<<<< HEAD
 	  const result = rosClient.availableTopics;
-=======
-      const result: { [topicName: string]: string } = await new Promise((resolve, reject) => {
-        rosClient.getAvailableTopics().then(resolve).catch(reject);
-      });
->>>>>>> dc7ef892
 
 	  if (this.#typeIndex == undefined) {
 		  rosClient.requestTopicsFull();
 	  }
 	  this.#typeIndex = rosClient.topicsFull;
 
-<<<<<<< HEAD
       clearTimeout(topicsStallWarningTimeout);
 
-=======
->>>>>>> dc7ef892
       this.#problems.removeProblem("topicsAndRawTypesTimeout");
 
       const topicsMissingDatatypes: string[] = [];
